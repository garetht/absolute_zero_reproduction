import random
import re
from typing import Optional
from dataclasses import dataclass
from constants import MAXIMUM_PRIME
from custom_types import BaseSample, TaskType, Answer, PrimeSample, Problem, Role
from model.eval.prime_inversion import solve_modular_inverse

END_OF_USER_MESSAGE = """
<|im_end|>
<|im_start|>assistant
"""

BOXED_NUMBER = """
Provide your answer as a single boxed number within e.g. \[
\\boxed{{x}}
\]
"""

BOXED_NUMBER_X = """
Provide your answer as a single boxed number e.g. 
\[
\\boxed{{x}}
\]
"""

BOXED_NUMBER_Y = """
Provide your answer as a single boxed number within e.g. \[
\\boxed{{y}}
\]
"""

BOXED_NUMBER_P = """
Provide your answer as a single boxed number within e.g. \[
\\boxed{{p}}
\]
"""

BOXED_XY_PAIRS = """
Provide your answer as {num_io_pairs} equation(s) each in a separate boxed equation e.g. \[
\\boxed{{equation_1}}
\], \[
\\boxed{{equation_2}}
\],
...
"""

BOXED_EQUATION = """
Provide your answer as a single boxed equation in the format with the variables in the square brackets filled in e.g. \[
\\boxed{{x * y ≡ 1 (mod p)}}
\]
"""

ABDUCTION_SOLVER_PROMPT = """<|im_start|>user
## Task:
Given a prime number p and an integer y, find x such that:

x * {y} ≡ 1 (mod {prime})

### Formatting:{boxed_number}{end_message}"""

OLD_ABDUCTION_SOLVER_PROMPT = """<|im_start|>user
Given a prime number p and an integer y, find x such that:

x * {y} ≡ 1 (mod {prime})

{boxed_number}{end_message}"""

DEDUCTION_SOLVER_PROMPT = """<|im_start|>user
## Task:
Given a prime number p and an integer x, find y such that:

{x} * y ≡ 1 (mod {prime})

### Formatting:{boxed_number}{end_message}"""

INDUCTION_SOLVER_PROMPT = """<|im_start|>user
## Task:
Given integers x and y, find a prime number p <= {maximum_prime} such that:

{x} * {y} ≡ 1 (mod p)

### Formatting:{boxed_number}{end_message}"""

ABDUCTION_PROPOSER_PROMPT = """<|im_start|>user
## Task:
Create a prime inversion equation x * y ≡ 1 (mod p) filling in y and p with positive integers and keeping x as is. 

Using the reference example provided below, create your own unique equation with a different value of y and p to improve your ability to invert numbers modulo a prime.

Reference Example:
x * {y} ≡ 1 (mod {prime})

### Evaluation Criteria:
- p must be a positive prime integer satisfying 5 <= p <= {maximum_prime}.
- p should be large enough such that you cannot find the inverse of r for all 1 <= r < p.
- p should be small enough such that you can find the inverse of some r in 1 <= r < p.
- y should satisfy 1 <= y < p.

### Formatting:{boxed_equation}{end_message}"""

DEDUCTION_PROPOSER_PROMPT = """<|im_start|>user
## Task:
Create a prime inversion equation x * y ≡ 1 (mod p) filling in x and p with positive integers and keeping y as is. 

Using the reference example provided below, create your own unique equation with a different value of x and p to improve your ability to invert numbers modulo a prime.

Reference Example:
{x} * y ≡ 1 (mod {prime})

### Evaluation Criteria:
- p must be a positive prime integer satisfying 5 <= p <= {maximum_prime}.
- p should be large enough such that you cannot find the inverse of r for all 1 <= r < p.
- p should be small enough such that you can find the inverse of some r in 1 <= r < p.
- x should satisfy 1 <= x < p.

### Formatting:{boxed_equation}{end_message}"""

INDUCTION_PROPOSER_PROMPT = """<|im_start|>user
## Task: 
Create {num_io_pairs} prime inversion equation(s) x * y ≡ 1 (mod p) filling in x and y while keeping the prime p as is.

Using the reference example provided below, create your own unique equations with different values of x and y --- **but the same p** --- to improve your ability to invert numbers modulo a prime.

Reference Example:
{induction_examples}

### Evaluation Criteria:
- You should have a positive prime integer p in mind when generating **all** the pairs.
- p should satisfying {num_io_pairs} < p <= {maximum_prime}.
- Make sure that the pair(s) of x and y are unique.
- Make sure that there are {num_io_pairs} pair(s) of x and y.
- **Do not include the prime p in your equations. Keep it as is.**
- If the letter p **DOES NOT** appear in your equation, you will be penalized.

### Formatting:{boxed_pairs}{end_message}"""


@dataclass
class ModularEquation:
    x: int | str
    y: int | str
    p: int | str


def extract_modular_equations(text) -> list[ModularEquation]:
    """
    Extract x, y, and p from LaTeX modular equation format: \[x \times y \equiv 1 \pmod{p} \]
    Returns a list of ModularEquation objects for all matches found
    """
<<<<<<< HEAD
    # Simplified regex pattern
    pattern = r"(\w+) \* (\w+) ≡ 1 \(mod (\w+)\)"
=======
    # LaTeX format regex pattern: \[37 \times 69 \equiv 1 \pmod{421} \]
    pattern = r'\\?\[\s*(\w+)\s*\\times\s*(\w+)\s*\\equiv\s*1\s*\\pmod\{\s*(\w+)\s*\}\s*\\?\]'
>>>>>>> bbeecaac

    re_matches = re.findall(pattern, text)

    def try_parse_int(value_str: str) -> int | str:
        try:
            return int(value_str)
        except ValueError:
            return value_str

    results = []
    for match in re_matches:
        result = ModularEquation(
            x=try_parse_int(match[0]),
            y=try_parse_int(match[1]),
            p=try_parse_int(match[2]),
        )
        results.append(result)

    return results


def extract_boxed_number(text: str) -> Optional[int]:
    """
    Extract a number from LaTeX \\boxed{} notation in the given text.

    Args:
        text: The text to search for boxed numbers

    Returns:
        The integer found within \\boxed{} notation, or None if no match is found
    """
    # Regex pattern to match \boxed{<number>} and extract the number
    regexp_match = re.search(r"\\boxed\{([+-]?\d+)\}", text)
    if regexp_match:
        return int(regexp_match.group(1))
    else:
        return None


def format_as_string(
    sample: PrimeSample,
    task_type: TaskType,
    role: Role,
    num_io_pairs: Optional[int] = 0,
) -> str:
    match role:
        case Role.PROPOSER:
            return create_proposer_prompt(
                Problem.from_prime_sample(sample, task_type), num_io_pairs=num_io_pairs
            )
        case Role.SOLVER:
            return create_solver_prompt(Problem.from_prime_sample(sample, task_type))

    raise ValueError(f"unexpected role {role}")


def validate_proposer_formatting_and_correctness(
    response: str, task_type: TaskType
) -> Answer:
    return validate_proposer_formatting_and_correctness_bulk([response], task_type)[0]


INVALID_FORMATTING = Answer(input=None, program=None, output=None, reward=-1.0)

INCORRECT_ANSWER = Answer(input=None, program=None, output=None, reward=-0.5)


def check_types(parsed: object, expect_types: dict[str, bool]) -> bool:
    for field, should_be_num in expect_types.items():
        val = getattr(parsed, field)
        if should_be_num:
            if not isinstance(val, int):
                return False
        else:
            if isinstance(val, int):
                return False
    return True


CHECK_MAP = {
    TaskType.ABDUCTION: {
        "expect_types": {"x": False, "y": True, "p": True},
        "logic": lambda parsed: len(solve_modular_inverse(y=parsed.y, p=parsed.p)) == 1,
        "make_answer": lambda parsed: Answer(
            input=None, program=parsed.p, output=parsed.y, reward=0.0
        ),
    },
    TaskType.DEDUCTION: {
        "expect_types": {"y": False, "x": True, "p": True},
        "logic": lambda parsed: len(solve_modular_inverse(x=parsed.x, p=parsed.p)) == 1,
        "make_answer": lambda parsed: Answer(
            input=parsed.x, program=parsed.p, output=None, reward=0.0
        ),
    },
    TaskType.INDUCTION: {
        "expect_types": {"p": False, "x": True, "y": True},
        "logic": lambda parsed: len(solve_modular_inverse(x=parsed.x, y=parsed.y)) > 0,
        "make_answer": lambda parsed: Answer(
            input=parsed.x, program=None, output=parsed.y, reward=0.0
        ),
    },
}


def validate_proposer_formatting_and_correctness_bulk(
    responses: list[str], task_type: TaskType
) -> list[Answer]:
    """
    Validate multiple responses for a given task type.

    Args:
        responses: List of response strings to validate
        task_type: The type of task (ABDUCTION, DEDUCTION, or INDUCTION)

    Returns:
        List of Answer objects corresponding to each response
    """
    # Define validation functions per task for generalization:

    config = CHECK_MAP[task_type]

    # Process all responses using the extracted function
    return validate_responses(responses, config)


def validate_responses(responses: list[str], config: dict) -> list[Answer]:
    """
    Validate a list of responses using the provided configuration.

    Args:
        responses: List of response strings to validate
        config: Dictionary containing validation configuration with keys:
            - expect_types: Expected types for x, y, p
            - logic: Function to validate the logic/solution
            - make_answer: Function to create Answer object

    Returns:
        List of Answer objects
    """
    all_answers = []

    for response in responses:
        answers = validate_single_response(response, config)
        all_answers.extend(answers)

    return all_answers


def validate_single_response(response: str, config: dict) -> list[Answer]:
    """
    Validate a single response using the provided configuration.

    Args:
        response: Response string to validate
        config: Dictionary containing validation configuration

    Returns:
        Answer object (or INVALID_FORMATTING/INCORRECT_ANSWER on failure)
    """
    parsed_responses = extract_modular_equations(response)
    answers = []

    if len(parsed_responses) == 0:
        return [INVALID_FORMATTING]

    for response in parsed_responses:
        # 1. Check types
        if not check_types(response, config["expect_types"]):
            answers.append(INVALID_FORMATTING)
            continue

        # 2. Logic/solution check
        if not config["logic"](response):
            answers.append(INVALID_FORMATTING)
            continue

        answer = config["make_answer"](response)
        solutions = solve_modular_inverse(
            p=answer.program, x=answer.input, y=answer.output
        )

        if len(solutions) == 0:
            answers.append(INCORRECT_ANSWER)
        else:
            answers.append(answer)

    # 3. Success
    return answers


def create_sample_from_answer(answer: Answer, task_type: TaskType) -> BaseSample:
    pass


def validate_solver_formatting_and_correctness(
    response: str, task_type: TaskType, sample: PrimeSample
) -> Answer:
    parsed_number = extract_boxed_number(response)
    if parsed_number is None:
        return INVALID_FORMATTING

    is_correct = False
    match task_type:
        case TaskType.ABDUCTION:
            is_correct = parsed_number == sample.function_io[0].input_str
        case TaskType.DEDUCTION:
            is_correct = parsed_number == sample.function_io[0].output_str
        case TaskType.INDUCTION:
            is_correct = parsed_number == sample.prime

    if is_correct:
        return Answer(
            input=sample.function_io[0].input_str,
            output=sample.function_io[0].output_str,
            program=sample.prime,
            reward=1.0,
        )
    else:
        return INCORRECT_ANSWER


def create_proposer_prompt(problem: Problem, num_io_pairs: Optional[int] = None) -> str:
    def generate_induction_examples(num_pairs: int) -> str:
        """
        Generate a string of example equations for the induction task.
        """
        r = random.Random(42)  # Sorry, but hardcoding a seed here for simplicity
        p = 101  # Sorry, but hardcoding a prime here for simplicity
        examples = []
        for _ in range(num_pairs):
            x = r.randint(1, p - 1)
            y = pow(x, -1, p)  # Modular inverse of x mod p
            examples.append(f"{x} * {y} ≡ 1 (mod p)")
        return "\n".join(examples)

    match problem.task_type:
        case TaskType.ABDUCTION:
            prompt = ABDUCTION_PROPOSER_PROMPT.format(
                y=problem.y,
                prime=problem.prime,
                maximum_prime=MAXIMUM_PRIME,
                boxed_equation=BOXED_EQUATION,
                end_message=END_OF_USER_MESSAGE,
            )
        case TaskType.DEDUCTION:
            prompt = DEDUCTION_PROPOSER_PROMPT.format(
                x=problem.x,
                prime=problem.prime,
                maximum_prime=MAXIMUM_PRIME,
                boxed_equation=BOXED_EQUATION,
                end_message=END_OF_USER_MESSAGE,
            )
        case TaskType.INDUCTION:
            # Default to 1 if num_io_pairs is not specified
            pairs_count = num_io_pairs if num_io_pairs is not None else 1
            boxed_pairs = BOXED_XY_PAIRS.format(num_io_pairs=pairs_count)

            prompt = INDUCTION_PROPOSER_PROMPT.format(
                x=problem.x,
                y=problem.y,
                maximum_prime=MAXIMUM_PRIME,
                num_io_pairs=pairs_count,
                induction_examples=generate_induction_examples(pairs_count),
                boxed_pairs=boxed_pairs,
                end_message=END_OF_USER_MESSAGE,
            )
        case _:
            raise ValueError(f"invalid blank value {problem.blank}")

    return prompt


def create_solver_prompt(problem: Problem) -> str:
    """
    Creates a formatted prompt string based on the problem configuration and which variable needs to be solved.

    This function generates an appropriate prompt by selecting between two predefined templates
    depending on whether the unknown variable is 'x' or 'y'. The prompt is formatted with the
    known values from the problem instance.

    :param problem: The problem instance containing the variable values and indicating which
                    variable is unknown
    :return: A formatted prompt string ready for use
    :rtype: str
    """
    match problem.blank:
        case "x":
            prompt = ABDUCTION_SOLVER_PROMPT.format(
                y=problem.y,
                prime=problem.prime,
                boxed_number=BOXED_NUMBER_X,
                end_message=END_OF_USER_MESSAGE,
            )
        case "y":
            prompt = DEDUCTION_SOLVER_PROMPT.format(
                x=problem.x,
                prime=problem.prime,
                boxed_number=BOXED_NUMBER_Y,
                end_message=END_OF_USER_MESSAGE,
            )
        case "p":
            prompt = INDUCTION_SOLVER_PROMPT.format(
                x=problem.x,
                y=problem.y,
                maximum_prime=MAXIMUM_PRIME,
                boxed_number=BOXED_NUMBER_P,
                end_message=END_OF_USER_MESSAGE,
            )
        case _:
            raise ValueError(f"invalid blank value {problem.blank}")

    return prompt


from model.eval.prime_inversion import generate_problems

if __name__ == "__main__":
    task_type = TaskType.INDUCTION
    print("-------------------------")
    print(f"[TASK TYPE] {task_type}")
    print("-------------------------")
    problems = generate_problems(1, [5, 7, 11], seed=0)
    for problem in problems:
        problem.task_type = task_type
        solver_prompt = create_solver_prompt(problem)
        proposer_prompt = create_proposer_prompt(problem, num_io_pairs=5)
        print(f"[S] {solver_prompt}")
        print("-------------------------")
        print(f"[P] {proposer_prompt}")
        print("-------------------------")<|MERGE_RESOLUTION|>--- conflicted
+++ resolved
@@ -148,13 +148,10 @@
     Extract x, y, and p from LaTeX modular equation format: \[x \times y \equiv 1 \pmod{p} \]
     Returns a list of ModularEquation objects for all matches found
     """
-<<<<<<< HEAD
-    # Simplified regex pattern
-    pattern = r"(\w+) \* (\w+) ≡ 1 \(mod (\w+)\)"
-=======
     # LaTeX format regex pattern: \[37 \times 69 \equiv 1 \pmod{421} \]
-    pattern = r'\\?\[\s*(\w+)\s*\\times\s*(\w+)\s*\\equiv\s*1\s*\\pmod\{\s*(\w+)\s*\}\s*\\?\]'
->>>>>>> bbeecaac
+    pattern = (
+        r"\\?\[\s*(\w+)\s*\\times\s*(\w+)\s*\\equiv\s*1\s*\\pmod\{\s*(\w+)\s*\}\s*\\?\]"
+    )
 
     re_matches = re.findall(pattern, text)
 
