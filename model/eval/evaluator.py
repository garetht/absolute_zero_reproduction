import re
import time
from datetime import datetime

import torch
from transformers import AutoModelForCausalLM, PreTrainedTokenizerFast, AutoTokenizer
from typing import List, Optional

from custom_types import ProblemResult, Problem, EvaluationResults
from model.args import AZRArgs
from model.eval.prime_inversion import is_prime
<<<<<<< HEAD
from model.eval.prompts import create_prompt
from model.inference import generate_response_bulk
=======
from utils.string_formatting import extract_boxed_number, create_solver_prompt
>>>>>>> 88ee90a8


class Evaluator:
    """Evaluator class for running model evaluations on the prime inversion problem"""

    def __init__(
            self,
            args: AZRArgs,
            model: AutoModelForCausalLM,
            tokenizer: PreTrainedTokenizerFast,
    ):
        """
        Initialize the evaluator with model configuration.

        Args:
            model: The AutoModelForCausalLM under evaluation
            tokenizer: The AutoTokenizer for the model
        """
        self.model = model
        self.tokenizer = tokenizer
        self.model_name = model.config.name_or_path
<<<<<<< HEAD
        self.batch_size = args.batch_size
        self.max_new_tokens = args.max_response_length
        self.args = args

    def _process_batch(
            self, batch_problems: List[Problem], batch_idx: int, total_batches: int
    ) -> tuple[List[str], List[str], float]:
        """Process a single batch of problems using generate_response_bulk."""
        batch_prompts = [create_prompt(prob) for prob in batch_problems]
=======

    def _process_batch(self, batch_problems: List[Problem], batch_idx: int, total_batches: int) -> tuple[
        torch.Tensor, List[str], float]:

        """Process a single batch of problems."""
        batch_prompts = [create_solver_prompt(prob) for prob in batch_problems]
>>>>>>> 88ee90a8

        print(
            f"\n📦 Processing batch {batch_idx + 1}/{total_batches} "
            f"(problems {batch_idx * self.batch_size + 1}-{min((batch_idx + 1) * self.batch_size, batch_idx * self.batch_size + len(batch_problems))})"
        )

        start_time = time.time()
        # Use generate_response_bulk instead of model.generate
        responses, logprobs, gen_ids, prompt_ids = generate_response_bulk(
            self.args,
            self.model,
            self.tokenizer,
            batch_prompts,
        )
        end_time = time.time()

        batch_time = end_time - start_time
        print(
            f"⏱️  Batch generation time: {batch_time:.2f}s ({batch_time / len(batch_problems):.2f}s per problem)"
        )

<<<<<<< HEAD
        # responses is a list of strings, already stripped of the prompt
        return responses, batch_prompts, batch_time

    def _process_problem_result(
            self,
            problem: Problem,
            model_response: str,
            batch_time: float,
            batch_size: int,
    ) -> ProblemResult:
        """Process the result for a single problem using the already stripped model_response."""
        # model_response is already the response (prompt stripped)
        extracted_answer = self.extract_boxed_number(model_response)
        correct_answer = problem.x if problem.blank == "x" else problem.y
=======
        # Extract answer
        extracted_answer = extract_boxed_number(model_response)
        correct_answer = problem.x if problem.blank == 'x' else problem.y
>>>>>>> 88ee90a8

        # Compare answers (considering modulo)
        is_correct = False
        if extracted_answer is not None:
            # Check if answers are equivalent modulo prime
            if problem.blank == "p":
                is_correct = (
                                     problem.x * problem.y
                             ) % extracted_answer == 1 and is_prime(extracted_answer)
            else:
                is_correct = (extracted_answer % problem.prime) == (
                        correct_answer % problem.prime
                )

        print(
            f"""{"✅" if is_correct else "⛔"} | Problem {problem} | Model Response {extracted_answer}"""
        )

        return {
            "problem": str(problem),
            "extracted_answer": extracted_answer,
            "correct_answer": correct_answer,
            "is_correct": is_correct,
            "time_seconds": batch_time / batch_size,  # Approximate per-problem time
        }

    def _print_batch_summary(
            self,
            batch_idx: int,
            batch_correct: int,
            batch_size: int,
            no_responses: int,
            overall_correct: int,
            total_processed: int,
    ):
        """Print summary for the current batch."""
        batch_accuracy = batch_correct / batch_size
        print(
            f"📈 Batch {batch_idx + 1} results: {batch_correct}/{batch_size} correct ({batch_accuracy:.1%}) "
        )

        current_overall_accuracy = overall_correct / total_processed
        current_responded_accuracy = overall_correct / (total_processed - no_responses)

        print(
            f"📊 Overall progress: {overall_correct}/{total_processed} correct ({current_overall_accuracy:.1%}) ({current_responded_accuracy:.1%} of responded)"
        )

    def _print_final_results(
            self, results: EvaluationResults, total_eval_time: float, num_problems: int
    ):
        """Print final evaluation results."""
        print("\n🎯 Evaluation completed!")
        print("📊 Final Results:")
        print(f"   • Model: {self.model_name}")
        print(f"   • Total problems: {results['total']}")
        print(f"   • Correct answers: {results['correct']}")
        print(f"   • Overall accuracy: {results['accuracy']:.2%}")
        print(f"   • Total evaluation time: {total_eval_time:.1f}s")
        print(f"   • Average time per problem: {total_eval_time / num_problems:.2f}s")


    def evaluate(
            self, problems: List[Problem], eval_start_time: float = None
    ) -> EvaluationResults:
        """Run evaluation on the given problems."""
        if eval_start_time is None:
            eval_start_time = time.time()

        results: EvaluationResults = {
            "model": self.model_name,
            "correct": 0,
            "no_response": 0,
            "total": len(problems),
            "timestamp": datetime.now().isoformat(),
            "problem_results": [],
            "total_eval_time_seconds": 0.0,
            "accuracy": 0.0,
        }

        # Calculate total number of batches for progress tracking
        total_batches = (len(problems) + self.batch_size - 1) // self.batch_size

        # Process problems in batches with progress bar
        for batch_idx, i in enumerate(range(0, len(problems), self.batch_size)):
            batch_problems = problems[i: i + self.batch_size]

            # Use new _process_batch which returns responses
            responses, batch_prompts, batch_time = self._process_batch(
                batch_problems, batch_idx, total_batches
            )

            # Process each result in the batch
            batch_correct = 0
            for j, (problem, model_response) in enumerate(
                    zip(batch_problems, responses)
            ):
                problem_result = self._process_problem_result(
                    problem,
                    model_response,
                    batch_time,
                    len(batch_problems),
                )

                if problem_result["is_correct"]:
                    results["correct"] += 1
                    batch_correct += 1

                if problem_result["extracted_answer"] is None:
                    results["no_response"] += 1

                results["problem_results"].append(problem_result)

            # Print batch summary
            self._print_batch_summary(
                batch_idx,
                batch_correct,
                len(batch_problems),
                results["no_response"],
                results["correct"],
                len(results["problem_results"]),
            )

        eval_end_time = time.time()
        total_eval_time = eval_end_time - eval_start_time

        # Calculate accuracy
        accuracy = results["correct"] / results["total"] if results["total"] > 0 else 0
        results["accuracy"] = accuracy
        results["total_eval_time_seconds"] = total_eval_time

        self._print_final_results(results, total_eval_time, len(problems))

        return results


def evaluate_model_from_name(
        args: AZRArgs,
        model_name: str,
        problems: List[Problem],
) -> EvaluationResults:
    """
    Evaluates a language model on a set of programming problems by loading the model
    from its name.

    :param args:
    :param model_name: The name or path of the pre-trained model to load from Hugging Face
                      model hub
    :param problems: List of prime inversion problems to evaluate the model against, each
                    containing test cases and expected outputs
    :return: Dictionary containing evaluation results including accuracy
             metrics, timing information, and detailed per-problem analysis
    :raises ValueError: When model_name is empty or invalid
    :raises RuntimeError: When model loading fails
    :raises ConnectionError: When unable to download model from Hugging Face hub
    """

    print(f"🔄 Loading model: {model_name}")
    print(
        f"📊 Evaluation setup: {len(problems)} problems, batch_size={args.batch_size}, max_new_tokens={args.max_response_length}"
    )

    model = AutoModelForCausalLM.from_pretrained(
        model_name, torch_dtype=torch.float16, device_map="auto"
    )
    tokenizer = AutoTokenizer.from_pretrained(model_name)

    print(f"✅ Model loaded successfully on device: {model.device}")
    print("🚀 Starting evaluation...")

    return evaluate_model(args, model, tokenizer, problems)


def evaluate_model(
        args: AZRArgs,
        model: AutoModelForCausalLM,
        tokenizer: PreTrainedTokenizerFast,
        problems: List[Problem],
) -> EvaluationResults:
    """
    Evaluates a language model on a set of programming problems using an actual model and tokenizer

    :param args: Parameters for generation
    :param model: The model under evaluation
    :param tokenizer: The tokenizer for the model under evaluation
    :param problems: List of prime inversion problems to evaluate the model against, each
                    containing test cases and expected outputs
    :return: Dictionary containing evaluation results including accuracy
             metrics, timing information, and detailed per-problem analysis
    :raises ValueError: When model_name is empty or invalid
    :raises RuntimeError: When model loading fails
    :raises ConnectionError: When unable to download model from Hugging Face hub
    """
    eval_start_time = time.time()

    evaluator = Evaluator(
        args, model, tokenizer
    )
    return evaluator.evaluate(problems, eval_start_time)<|MERGE_RESOLUTION|>--- conflicted
+++ resolved
@@ -9,12 +9,9 @@
 from custom_types import ProblemResult, Problem, EvaluationResults
 from model.args import AZRArgs
 from model.eval.prime_inversion import is_prime
-<<<<<<< HEAD
 from model.eval.prompts import create_prompt
 from model.inference import generate_response_bulk
-=======
 from utils.string_formatting import extract_boxed_number, create_solver_prompt
->>>>>>> 88ee90a8
 
 
 class Evaluator:
@@ -36,24 +33,15 @@
         self.model = model
         self.tokenizer = tokenizer
         self.model_name = model.config.name_or_path
-<<<<<<< HEAD
         self.batch_size = args.batch_size
         self.max_new_tokens = args.max_response_length
         self.args = args
 
-    def _process_batch(
-            self, batch_problems: List[Problem], batch_idx: int, total_batches: int
-    ) -> tuple[List[str], List[str], float]:
-        """Process a single batch of problems using generate_response_bulk."""
-        batch_prompts = [create_prompt(prob) for prob in batch_problems]
-=======
-
     def _process_batch(self, batch_problems: List[Problem], batch_idx: int, total_batches: int) -> tuple[
         torch.Tensor, List[str], float]:
 
         """Process a single batch of problems."""
         batch_prompts = [create_solver_prompt(prob) for prob in batch_problems]
->>>>>>> 88ee90a8
 
         print(
             f"\n📦 Processing batch {batch_idx + 1}/{total_batches} "
@@ -75,7 +63,6 @@
             f"⏱️  Batch generation time: {batch_time:.2f}s ({batch_time / len(batch_problems):.2f}s per problem)"
         )
 
-<<<<<<< HEAD
         # responses is a list of strings, already stripped of the prompt
         return responses, batch_prompts, batch_time
 
@@ -90,11 +77,6 @@
         # model_response is already the response (prompt stripped)
         extracted_answer = self.extract_boxed_number(model_response)
         correct_answer = problem.x if problem.blank == "x" else problem.y
-=======
-        # Extract answer
-        extracted_answer = extract_boxed_number(model_response)
-        correct_answer = problem.x if problem.blank == 'x' else problem.y
->>>>>>> 88ee90a8
 
         # Compare answers (considering modulo)
         is_correct = False
